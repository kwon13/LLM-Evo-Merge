# Copyright (C) 2024 Charles O. Goddard
#
# This software is free software: you can redistribute it and/or
# modify it under the terms of the GNU Lesser General Public License as
# published by the Free Software Foundation, either version 3 of the
# License, or (at your option) any later version.
#
# This software is distributed in the hope that it will be useful, but
# WITHOUT ANY WARRANTY; without even the implied warranty of
# MERCHANTABILITY or FITNESS FOR A PARTICULAR PURPOSE. See the GNU
# Lesser General Public License for more details.
#
# You should have received a copy of the GNU Lesser General Public License
# along with this program. If not, see http://www.gnu.org/licenses/.

import importlib
import importlib.resources
import logging
import os
import shutil
from collections import Counter
from typing import Optional

import tqdm
import transformers

<<<<<<< HEAD
from mergekit.architecture import ModelArchitecture, get_architecture_info
=======
from mergekit._data import chat_templates
from mergekit.architecture import ArchitectureInfo, get_architecture_info
>>>>>>> 459121e0
from mergekit.card import generate_card
from mergekit.config import MergeConfiguration
from mergekit.graph import Executor
from mergekit.io.tasks import LoaderCache
from mergekit.options import MergeOptions
from mergekit.plan import MergePlanner
from mergekit.tokenizer import TokenizerInfo


def run_merge(
    merge_config: MergeConfiguration,
    out_path: str,
    options: MergeOptions,
    config_source: Optional[str] = None,
):
    if options.random_seed is not None:
        transformers.trainer_utils.set_seed(options.random_seed)

    if not merge_config.models and not merge_config.slices:
        raise RuntimeError("No output requested")

    model_arch_info = [
        get_architecture_info(m.config(trust_remote_code=options.trust_remote_code))
        for m in merge_config.referenced_models()
    ]
    if not options.allow_crimes:
        if not all(a == model_arch_info[0] for a in model_arch_info[1:]):
            raise RuntimeError(
                "Must specify --allow-crimes to attempt to mix different architectures"
            )
    arch_info = model_arch_info[0]

    # initialize loader cache and set options
    loader_cache = LoaderCache()
    loader_cache.setup(options=options)

    # create config for output model
    cfg_out = _model_out_config(
        merge_config, arch_info, trust_remote_code=options.trust_remote_code
    )

    # warm up loader cache
    for model in (
        pbar := tqdm.tqdm(
            merge_config.referenced_models(),
            desc="Warmup loader cache",
            disable=options.quiet,
        )
    ):
        loader_cache.get(model)
    del pbar

    logging.info("Planning operations")
    targets = MergePlanner(
        merge_config,
        arch_info,
        options=options,
        out_model_config=cfg_out,
    ).plan_to_disk(out_path=out_path)

    exec = Executor(
        tasks=targets,
        math_device="cuda" if options.cuda else "cpu",
        storage_device="cuda" if options.low_cpu_memory else "cpu",
    )

    tokenizer = None
    for _task, value in exec.run(quiet=options.quiet):
        if isinstance(value, TokenizerInfo):
            tokenizer = value.tokenizer

    if tokenizer:
        _update_config_vocab(cfg_out, tokenizer)

    logging.info("Saving config")
    cfg_out.save_pretrained(out_path)

    if options.write_model_card:
        if not config_source:
            config_source = merge_config.to_yaml()

        card_md = generate_card(
            config=merge_config,
            config_yaml=config_source,
            name=os.path.basename(out_path),
        )
        with open(os.path.join(out_path, "README.md"), "w", encoding="utf-8") as fp:
            fp.write(card_md)

        with open(
            os.path.join(out_path, "mergekit_config.yml"), "w", encoding="utf-8"
        ) as fp:
            fp.write(config_source)

    if tokenizer is None:
        if options.copy_tokenizer:
            try:
                _copy_tokenizer(
                    merge_config, out_path, trust_remote_code=options.trust_remote_code
                )
            except Exception as e:
                logging.error(
                    "Failed to copy tokenizer. The merge was still successful, just copy it from somewhere else.",
                    exc_info=e,
                )
        elif merge_config.chat_template:
            logging.warning(
                "Chat template specified but no tokenizer found. Chat template will not be saved."
            )

    if tokenizer:
        logging.info("Saving tokenizer")
        _set_chat_template(tokenizer, merge_config)
        tokenizer.save_pretrained(out_path, safe_serialization=True)


def _set_chat_template(
    tokenizer: transformers.PreTrainedTokenizerBase,
    merge_config: MergeConfiguration,
    trust_remote_code: bool = False,
):
    chat_template = merge_config.chat_template
    if not chat_template:
        return

    if chat_template == "auto":
        # see if there is a plurality chat template among the input models
        model_templates = []
        for model in merge_config.referenced_models():
            try:
                tok = transformers.AutoTokenizer.from_pretrained(
                    model.model.path,
                    revision=model.model.revision,
                    trust_remote_code=trust_remote_code,
                )
                template = tok.chat_template
                if isinstance(template, dict):
                    template = template.get("default", None)
                if template:
                    model_templates.append(template.strip())
            except Exception as e:
                logging.warning(f"Unable to load tokenizer for {model}", exc_info=e)

        if not model_templates:
            return

        chat_template = Counter(model_templates).most_common(1)[0][0]
        logging.info(f"Auto-selected chat template: {chat_template}")

    elif importlib.resources.is_resource(chat_templates, chat_template + ".jinja"):
        with importlib.resources.open_text(
            chat_templates, chat_template + ".jinja"
        ) as fp:
            chat_template = fp.read()

    elif len(chat_template) < 20 or "{" not in chat_template:
        raise RuntimeError(f"Invalid chat template: {chat_template}")

    tokenizer.chat_template = chat_template


def _copy_tokenizer(
    merge_config: MergeConfiguration, out_path: str, trust_remote_code: bool = False
):
    donor_model = merge_config.base_model or (merge_config.referenced_models()[0])

    if (
        (not merge_config.chat_template)
        and os.path.exists(
            os.path.join(donor_model.model.path, "tokenizer_config.json")
        )
        and (
            os.path.exists(os.path.join(donor_model.model.path, "tokenizer.json"))
            or os.path.exists(os.path.join(donor_model.model.path, "tokenizer.model"))
        )
    ):
        logging.info(f"Copying tokenizer from {donor_model}")

        for file_name in [
            "tokenizer_config.json",
            "special_tokens_map.json",
            "tokenizer.json",
            "tokenizer.model",
        ]:
            if os.path.exists(os.path.join(donor_model.model.path, file_name)):
                shutil.copy(
                    os.path.join(donor_model.model.path, file_name),
                    os.path.join(out_path, file_name),
                )

        return

    # fallback: try actually loading the tokenizer and saving it
    logging.info(f"Reserializing tokenizer from {donor_model}")
    tokenizer = transformers.AutoTokenizer.from_pretrained(
        donor_model.model.path,
        revision=donor_model.model.revision,
        trust_remote_code=trust_remote_code,
    )
    _set_chat_template(tokenizer, merge_config)
    tokenizer.save_pretrained(out_path, safe_serialization=True)


def _model_out_config(
    config: MergeConfiguration,
    arch_info: ModelArchitecture,
    trust_remote_code: bool = False,
) -> transformers.PretrainedConfig:
    """Return a configuration for the resulting model."""
    if config.base_model:
        res = config.base_model.config(trust_remote_code=trust_remote_code)
    else:
        res = config.referenced_models()[0].config(trust_remote_code=trust_remote_code)
    if config.out_dtype:
        res.torch_dtype = config.out_dtype
    elif config.dtype:
        res.torch_dtype = config.dtype

<<<<<<< HEAD
    module_layers = {}
    for module_name in arch_info.modules:
        if config.modules and module_name in config.modules:
            module_def = config.modules.get(module_name)
            module_layers[module_name] = sum(
                s.sources[0].layer_range[1] - s.sources[0].layer_range[0]
                for s in module_def.slices
            )
        elif config.slices:
            module_layers[module_name] = sum(
                s.sources[0].layer_range[1] - s.sources[0].layer_range[0]
                for s in config.slices
            )

    if module_layers:
        for module_name in module_layers:
            try:
                module_info = arch_info.modules[module_name]
                cfg_key = module_info.architecture.num_layers_config_key()
                setattr(res, cfg_key, module_layers[module_name])
            except Exception as e:
                logging.warning(
                    f"Unable to set number of layers for module {module_name} in output config "
                    "- you may need to manually correct it.",
                    exc_info=e,
                )
=======
    if config.slices:
        try:
            num_layers = sum(
                s.sources[0].layer_range[1] - s.sources[0].layer_range[0]
                for s in config.slices
            )
            setattr(res, arch_info.num_layers_config_key(), num_layers)
        except Exception as e:
            logging.warning(
                "Unable to set number of layers in output config - you may need to manually correct it.",
                exc_info=e,
            )
>>>>>>> 459121e0

    return res


def _update_config_vocab(
    config: transformers.PretrainedConfig,
    tokenizer: transformers.PreTrainedTokenizerBase,
):
    try:
        config.vocab_size = len(tokenizer.get_vocab())
    except Exception as e:
        logging.warning(
            "Unable to set vocabulary size in output config - you may need to manually correct it.",
            exc_info=e,
        )


__all__ = ["MergeOptions", "run_merge"]<|MERGE_RESOLUTION|>--- conflicted
+++ resolved
@@ -24,12 +24,8 @@
 import tqdm
 import transformers
 
-<<<<<<< HEAD
+from mergekit._data import chat_templates
 from mergekit.architecture import ModelArchitecture, get_architecture_info
-=======
-from mergekit._data import chat_templates
-from mergekit.architecture import ArchitectureInfo, get_architecture_info
->>>>>>> 459121e0
 from mergekit.card import generate_card
 from mergekit.config import MergeConfiguration
 from mergekit.graph import Executor
@@ -248,7 +244,6 @@
     elif config.dtype:
         res.torch_dtype = config.dtype
 
-<<<<<<< HEAD
     module_layers = {}
     for module_name in arch_info.modules:
         if config.modules and module_name in config.modules:
@@ -275,20 +270,6 @@
                     "- you may need to manually correct it.",
                     exc_info=e,
                 )
-=======
-    if config.slices:
-        try:
-            num_layers = sum(
-                s.sources[0].layer_range[1] - s.sources[0].layer_range[0]
-                for s in config.slices
-            )
-            setattr(res, arch_info.num_layers_config_key(), num_layers)
-        except Exception as e:
-            logging.warning(
-                "Unable to set number of layers in output config - you may need to manually correct it.",
-                exc_info=e,
-            )
->>>>>>> 459121e0
 
     return res
 
