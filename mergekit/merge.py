# Copyright (C) 2024 Charles O. Goddard
#
# This software is free software: you can redistribute it and/or
# modify it under the terms of the GNU Lesser General Public License as
# published by the Free Software Foundation, either version 3 of the
# License, or (at your option) any later version.
#
# This software is distributed in the hope that it will be useful, but
# WITHOUT ANY WARRANTY; without even the implied warranty of
# MERCHANTABILITY or FITNESS FOR A PARTICULAR PURPOSE. See the GNU
# Lesser General Public License for more details.
#
# You should have received a copy of the GNU Lesser General Public License
# along with this program. If not, see http://www.gnu.org/licenses/.

import logging
import os
from typing import Optional

import tqdm
import transformers

from mergekit.architecture import ModelArchitecture, get_architecture_info
from mergekit.card import generate_card
from mergekit.config import MergeConfiguration
from mergekit.graph import Executor
from mergekit.io.tasks import LoaderCache
from mergekit.options import MergeOptions
from mergekit.plan import MergePlanner
from mergekit.tokenizer import TokenizerInfo


def run_merge(
    merge_config: MergeConfiguration,
    out_path: str,
    options: MergeOptions,
    config_source: Optional[str] = None,
):
    if options.random_seed is not None:
        transformers.trainer_utils.set_seed(options.random_seed)

    if not merge_config.models and not merge_config.slices:
        raise RuntimeError("No output requested")

    model_arch_info = [
        get_architecture_info(m.config(trust_remote_code=options.trust_remote_code))
        for m in merge_config.referenced_models()
    ]
    if not options.allow_crimes:
        if not all(a == model_arch_info[0] for a in model_arch_info[1:]):
            raise RuntimeError(
                "Must specify --allow-crimes to attempt to mix different architectures"
            )
    arch_info = model_arch_info[0]

    # initialize loader cache and set options
    loader_cache = LoaderCache()
    loader_cache.lazy_unpickle = options.lazy_unpickle
    loader_cache.lora_cache_dir = options.lora_merge_cache
    loader_cache.hf_cache_dir = options.transformers_cache
    loader_cache.trust_remote_code = options.trust_remote_code

    # create config for output model
    cfg_out = _model_out_config(
        merge_config, arch_info, trust_remote_code=options.trust_remote_code
    )

    logging.info("Planning operations")
    targets = MergePlanner(
        merge_config,
        arch_info,
        out_path=out_path,
        options=options,
        out_model_config=cfg_out,
    ).plan()

    # warm up loader cache
    for model in tqdm.tqdm(
        merge_config.referenced_models(), desc="Warmup loader cache"
    ):
        loader_cache.get(model)

    exec = Executor(
        tasks=targets,
        math_device="cuda" if options.cuda else "cpu",
        storage_device="cuda" if options.low_cpu_memory else "cpu",
    )

    tokenizer = None
    for _task, value in exec.run():
        if isinstance(value, TokenizerInfo):
            tokenizer = value.tokenizer

    if tokenizer:
        _update_config_vocab(cfg_out, tokenizer)

    logging.info("Saving config")
    cfg_out.save_pretrained(out_path)

    if options.write_model_card:
        if not config_source:
            config_source = merge_config.to_yaml()

        card_md = generate_card(
            config=merge_config,
            config_yaml=config_source,
            name=os.path.basename(out_path),
        )
        with open(os.path.join(out_path, "README.md"), "w", encoding="utf-8") as fp:
            fp.write(card_md)

        with open(
            os.path.join(out_path, "mergekit_config.yml"), "w", encoding="utf-8"
        ) as fp:
            fp.write(config_source)

    if tokenizer is None and options.copy_tokenizer:
        tokenizer = _get_donor_tokenizer(
            merge_config, trust_remote_code=options.trust_remote_code
        )

    if tokenizer:
        logging.info("Saving tokenizer")
        tokenizer.save_pretrained(out_path, safe_serialization=True)


def _get_donor_tokenizer(
    merge_config: MergeConfiguration, trust_remote_code: bool = False
):
    try:
        donor_model = merge_config.base_model
        if not donor_model:
            donor_model = merge_config.referenced_models()[0]

        return transformers.AutoTokenizer.from_pretrained(
            donor_model.model.path,
            revision=donor_model.model.revision,
            trust_remote_code=trust_remote_code,
        )
    except Exception as e:
        logging.error(
            "Failed to copy tokenizer. The merge was still successful, just copy it from somewhere else.",
            exc_info=e,
        )
        return None


def _model_out_config(
    config: MergeConfiguration,
<<<<<<< HEAD
    arch_info: ModelArchitecture,
    tokenizer: Optional[transformers.PreTrainedTokenizerBase] = None,
=======
    arch_info: ArchitectureInfo,
>>>>>>> 463f1d99
    trust_remote_code: bool = False,
) -> transformers.PretrainedConfig:
    """Return a configuration for the resulting model."""
    if config.base_model:
        res = config.base_model.config(trust_remote_code=trust_remote_code)
    else:
        res = config.referenced_models()[0].config(trust_remote_code=trust_remote_code)
    if config.dtype:
        res.torch_dtype = config.dtype

<<<<<<< HEAD
    if tokenizer:
        try:
            res.vocab_size = len(tokenizer.get_vocab())
        except Exception as e:
            logging.warning(
                "Unable to set vocabulary size in output config - you may need to manually correct it.",
                exc_info=e,
            )

    for module_name, module_def in config.modules.items():
        module_info = arch_info.modules[module_name]
        cfg_key = (
            module_info.config_prefix or ""
        ) + module_info.architecture.num_layers_config_key()
        try:
            num_layers = sum(
                s.sources[0].layer_range[1] - s.sources[0].layer_range[0]
                for s in module_def.slices
            )
            setattr(res, cfg_key, num_layers)
        except Exception as e:
            logging.warning(
                f"Unable to set number of layers for module {module_name} in output config "
                "- you may need to manually correct it.",
                exc_info=e,
            )
=======
    try:
        num_layers = sum(
            s.sources[0].layer_range[1] - s.sources[0].layer_range[0]
            for s in config.slices
        )
        setattr(res, arch_info.num_layers_config_key(), num_layers)
    except Exception as e:
        logging.warning(
            "Unable to set number of layers in output config - you may need to manually correct it.",
            exc_info=e,
        )
>>>>>>> 463f1d99

    return res


def _update_config_vocab(
    config: transformers.PretrainedConfig,
    tokenizer: transformers.PreTrainedTokenizerBase,
):
    try:
        config.vocab_size = len(tokenizer.get_vocab())
    except Exception as e:
        logging.warning(
            "Unable to set vocabulary size in output config - you may need to manually correct it.",
            exc_info=e,
        )


__all__ = ["MergeOptions", "run_merge"]<|MERGE_RESOLUTION|>--- conflicted
+++ resolved
@@ -147,12 +147,7 @@
 
 def _model_out_config(
     config: MergeConfiguration,
-<<<<<<< HEAD
     arch_info: ModelArchitecture,
-    tokenizer: Optional[transformers.PreTrainedTokenizerBase] = None,
-=======
-    arch_info: ArchitectureInfo,
->>>>>>> 463f1d99
     trust_remote_code: bool = False,
 ) -> transformers.PretrainedConfig:
     """Return a configuration for the resulting model."""
@@ -163,46 +158,32 @@
     if config.dtype:
         res.torch_dtype = config.dtype
 
-<<<<<<< HEAD
-    if tokenizer:
-        try:
-            res.vocab_size = len(tokenizer.get_vocab())
-        except Exception as e:
-            logging.warning(
-                "Unable to set vocabulary size in output config - you may need to manually correct it.",
-                exc_info=e,
-            )
-
-    for module_name, module_def in config.modules.items():
-        module_info = arch_info.modules[module_name]
-        cfg_key = (
-            module_info.config_prefix or ""
-        ) + module_info.architecture.num_layers_config_key()
-        try:
-            num_layers = sum(
+    module_layers = {}
+    for module_name in arch_info.modules:
+        if config.modules and module_name in config.modules:
+            module_def = config.modules.get(module_name)
+            module_layers[module_name] = sum(
                 s.sources[0].layer_range[1] - s.sources[0].layer_range[0]
                 for s in module_def.slices
             )
-            setattr(res, cfg_key, num_layers)
-        except Exception as e:
-            logging.warning(
-                f"Unable to set number of layers for module {module_name} in output config "
-                "- you may need to manually correct it.",
-                exc_info=e,
+        elif config.slices:
+            module_layers[module_name] = sum(
+                s.sources[0].layer_range[1] - s.sources[0].layer_range[0]
+                for s in config.slices
             )
-=======
-    try:
-        num_layers = sum(
-            s.sources[0].layer_range[1] - s.sources[0].layer_range[0]
-            for s in config.slices
-        )
-        setattr(res, arch_info.num_layers_config_key(), num_layers)
-    except Exception as e:
-        logging.warning(
-            "Unable to set number of layers in output config - you may need to manually correct it.",
-            exc_info=e,
-        )
->>>>>>> 463f1d99
+
+    if module_layers:
+        for module_name in module_layers:
+            try:
+                module_info = arch_info.modules[module_name]
+                cfg_key = module_info.architecture.num_layers_config_key()
+                setattr(res, cfg_key, module_layers[module_name])
+            except Exception as e:
+                logging.warning(
+                    f"Unable to set number of layers for module {module_name} in output config "
+                    "- you may need to manually correct it.",
+                    exc_info=e,
+                )
 
     return res
 
